--- conflicted
+++ resolved
@@ -7,7 +7,6 @@
 
 from . import logger as LOGGER
 from boxmot.utils import ROOT
-<<<<<<< HEAD
 
 
 def get_version_from_pyproject():
@@ -18,8 +17,6 @@
     # Extract the version
     version = pyproject_data['tool']['poetry']['version']
     return version
-=======
->>>>>>> 23bfe590
 
 def get_system_info():
     return f"Yolo Tracking v{get_version_from_pyproject()} 🚀 Python-{platform.python_version()} torch-{torch.__version__}"
@@ -42,19 +39,6 @@
     mps = device == "mps"
     cpu = device == "cpu" or device == "" and not torch.cuda.is_available()
 
-<<<<<<< HEAD
-=======
-def select_device(device="", batch=0, newline=False, verbose=True):
-    """Selects PyTorch Device. Options are device = None or 'cpu' or 0 or '0' or '0,1,2,3'."""
-    s = f"Yolo Tracking v{get_version_from_pyproject()} 🚀 Python-{platform.python_version()} torch-{torch.__version__} "
-    device = str(device).lower()
-    for remove in "cuda:", "none", "(", ")", "[", "]", "'", " ":
-        device = device.replace(
-            remove, ""
-        )  # to string, 'cuda:0' -> '0' and '(0, 1)' -> '0,1'
-    cpu = device == "cpu"
-    mps = device == "mps"  # Apple Metal Performance Shaders (MPS)
->>>>>>> 23bfe590
     if cpu or mps:
         os.environ["CUDA_VISIBLE_DEVICES"] = "-1"
     elif device:
